--- conflicted
+++ resolved
@@ -2,12 +2,6 @@
 
 import os.path
 import re
-<<<<<<< HEAD
-from typing import Union, List, Callable, Tuple, Optional, Dict, Sequence, TYPE_CHECKING
-from decimal import Decimal
-
-from typing_extensions import Literal, Final
-=======
 from collections import OrderedDict
 from typing import (
     TYPE_CHECKING,
@@ -21,7 +15,7 @@
     Tuple,
     Union,
 )
->>>>>>> df21fe3d
+import decimal
 
 from ..typechecking import (
     ByteOrder,
@@ -94,7 +88,10 @@
             unpacked[field.name] = _transform(value)  # type: ignore[operator]
             continue
 
-        if isinstance(value, Decimal) and isinstance(field, Signal):
+        if isinstance(value, decimal.Decimal) and isinstance(field, Signal):
+            if field.decimal is None:
+                raise ValueError(f'Cannot encode Decimal value into Signal {field.name}, '
+                                 'no known Decimal format')
             unpacked[field.name] = (value - field.decimal.offset) / field.decimal.scale  # type: ignore[operator]
             continue
 
